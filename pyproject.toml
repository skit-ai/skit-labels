--- conflicted
+++ resolved
@@ -15,7 +15,6 @@
 dvc = {extras = ["s3"], version = "2.9.5"}
 jsonschema = "3.2.0"
 loguru = "^0.5.3"
-<<<<<<< HEAD
 pandas = "1.3.2"
 pydash = "^5.1.0"
 psycopg2-binary = "2.9.3"
@@ -24,14 +23,6 @@
 numpy = "1.22.3"
 toml = "0.10.2"
 tqdm = "4.62.1"
-=======
-jsonschema = "^4.4.0"
-aiohttp = "^3.8.1"
-numpy = "^1.22.3"
-pandas = "^1.4.1"
-skit-fixdf = "^0.1.12"
-aiofiles = "^0.8.0"
->>>>>>> fb169602
 
 [tool.poetry.dev-dependencies]
 pytest = "^6.2.5"
