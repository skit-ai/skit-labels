--- conflicted
+++ resolved
@@ -288,48 +288,7 @@
         total=len(data_frame),
         desc="Building a dataset for uploading safely.",
     ):
-<<<<<<< HEAD
-        try:
-            dedupe_id = "_".join([row[const.CONVERSATION_UUID], row[const.CALL_UUID]])
-            errors = []
-            if const.RAW in data_frame.columns:
-                data = json.loads(row[const.RAW])
-            else:
-                data = row.to_dict()
-
-            alternatives = data.get(const.UTTERANCES, [])
-            try:
-                alternatives = (
-                    json.loads(alternatives)
-                    if isinstance(alternatives, str)
-                    else alternatives
-                )
-            except json.JSONDecodeError:
-                alternatives = ast.literal_eval(alternatives)
-
-            data_point = {
-                const.PRIORITY: 1,
-                const.DATA_SOURCE: source,
-                const.DATA_ID: dedupe_id,
-                const.DATA: {
-                    **data,
-                    const.CALL_UUID: str(row[const.CALL_UUID]),
-                    const.CONVERSATION_UUID: str(row[const.CONVERSATION_UUID]),
-                    const.ALTERNATIVES: alternatives,
-                },
-                const.IS_GOLD: False,
-            }
-            try:
-                jsonschema.validate(data_point[const.DATA], const.UPLOAD_DATASET_SCHEMA)
-                dataset.append(data_point)
-            except jsonschema.exceptions.ValidationError as e:
-                errors.append(e)
-                if len(errors) > len(data_frame) * 0.5:
-                    raise RuntimeError(f"Too many errors: {errors}")
-        except Exception as e:
-            logger.error(e)
-            pass
-=======
+
         conversation_uuid = row[const.CONVERSATION_UUID]
         dedupe_id = f"{conversation_uuid}_{uuid.uuid4().hex}"
         errors = []
@@ -363,7 +322,7 @@
             errors.append(e)
             if len(errors) > len(data_frame) * 0.5:
                 raise RuntimeError(f"Too many errors: {errors}")
->>>>>>> 43150ed0
+
     return dataset
 
 
@@ -371,21 +330,13 @@
     session: aiohttp.ClientSession, job_id: str, dataset: List[dict]
 ):
     path = f"/tog/tasks/?job_id={job_id}"
-<<<<<<< HEAD
-    try:    
-        async with session.post(path, json=dataset) as response:
-            upload_response = await response.json(content_type=None)
-            return (upload_response, response.status)
-    except json.JSONDecodeError:
-        return None,None
-=======
     async with session.post(path, json=dataset) as response:
         if str(response.status).startswith("2"):
             upload_response = await response.json()
         else:
             raise Exception(f"Error uploading dataset: {response.status} {await response.text()}")
         return (upload_response, response.status)
->>>>>>> 43150ed0
+
 
 
 async def upload_dataset_batches(
